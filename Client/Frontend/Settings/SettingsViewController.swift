/* This Source Code Form is subject to the terms of the Mozilla Public
 * License, v. 2.0. If a copy of the MPL was not distributed with this
 * file, You can obtain one at http://mozilla.org/MPL/2.0/. */

import UIKit
import Shared
import BraveShared
import Static
import SwiftKeychainWrapper
import LocalAuthentication
import SwiftyJSON
import Data
import WebKit
import BraveCore
import SwiftUI
import BraveWallet

extension TabBarVisibility: RepresentableOptionType {
    public var displayString: String {
        switch self {
        case .always: return Strings.alwaysShow
        case .landscapeOnly: return Strings.showInLandscapeOnly
        case .never: return Strings.neverShow
        }
    }
}

extension DataSource {
    /// Get the index path of a Row to modify it
    ///
    /// Since they are structs we cannot obtain references to them to alter them, we must directly access them
    /// from `sections[x].rows[y]`
    func indexPath(rowUUID: String, sectionUUID: String) -> IndexPath? {
        guard let section = sections.firstIndex(where: { $0.uuid == sectionUUID }),
            let row = sections[section].rows.firstIndex(where: { $0.uuid == rowUUID }) else {
                return nil
        }
        return IndexPath(row: row, section: section)
    }
    
    func reloadCell(row: Row, section: Static.Section, displayText: String) {
        if let indexPath = indexPath(rowUUID: row.uuid, sectionUUID: section.uuid) {
            sections[indexPath.section].rows[indexPath.row].detailText = displayText
        }
    }
}

protocol SettingsDelegate: AnyObject {
    func settingsOpenURLInNewTab(_ url: URL)
    func settingsOpenURLs(_ urls: [URL])
    func settingsDidFinish(_ settingsViewController: SettingsViewController)
}

class SettingsViewController: TableViewController {
    weak var settingsDelegate: SettingsDelegate?
    
    private let profile: Profile
    private let tabManager: TabManager
    private let rewards: BraveRewards?
    private let legacyWallet: BraveLedger?
    private let feedDataSource: FeedDataSource
<<<<<<< HEAD
    private let walletKeyringStore: KeyringStore?
    
    init(
        profile: Profile,
        tabManager: TabManager,
        feedDataSource: FeedDataSource,
        rewards: BraveRewards? = nil,
        legacyWallet: BraveLedger? = nil,
        walletKeyringStore: KeyringStore? = nil
    ) {
=======
    private let historyAPI: BraveHistoryAPI
    
    init(profile: Profile,
         tabManager: TabManager,
         feedDataSource: FeedDataSource,
         rewards: BraveRewards? = nil,
         legacyWallet: BraveLedger? = nil,
         historyAPI: BraveHistoryAPI) {
>>>>>>> 4494f9e0
        self.profile = profile
        self.tabManager = tabManager
        self.feedDataSource = feedDataSource
        self.rewards = rewards
        self.legacyWallet = legacyWallet
<<<<<<< HEAD
        self.walletKeyringStore = walletKeyringStore
=======
        self.historyAPI = historyAPI
>>>>>>> 4494f9e0
        
        super.init(style: .insetGrouped)
    }
    
    @available(*, unavailable)
    required init?(coder aDecoder: NSCoder) {
        fatalError()
    }
    
    override func viewDidLoad() {
        super.viewDidLoad()
        
        navigationItem.title = Strings.settings
        tableView.accessibilityIdentifier = "SettingsViewController.tableView"
        dataSource.sections = sections
        
        tableView.separatorInset = UIEdgeInsets(top: 0, left: 16, bottom: 0, right: 0)
        
        view.backgroundColor = .braveGroupedBackground
        view.tintColor = .braveOrange
    }
    
    private func displayRewardsDebugMenu() {
        guard let rewards = rewards else { return }
        let settings = RewardsDebugSettingsViewController(rewards: rewards, legacyWallet: legacyWallet)
        navigationController?.pushViewController(settings, animated: true)
    }
    
    private func displayBraveNewsDebugMenu() {
        let settings = BraveNewsDebugSettingsController(dataSource: feedDataSource)
        navigationController?.pushViewController(settings, animated: true)
    }
    
    private func displayBraveSearchDebugMenu() {
        let hostingController =
            UIHostingController(rootView: BraveSearchDebugMenu(logging: BraveSearchLogEntry.shared))
        
        navigationController?.pushViewController(hostingController, animated: true)
    }
    
    private var sections: [Static.Section] {
        var list = [
            featuresSection,
            generalSection,
            displaySection,
            securitySection,
            supportSection,
            aboutSection
        ]
        
        let shouldShowVPNSection = { () -> Bool in
            if !VPNProductInfo.isComplete || Preferences.VPN.vpnSettingHeaderWasDismissed.value {
                return false
            }
            
            switch BraveVPN.vpnState {
            case .notPurchased, .expired, .purchased:
                return true
            case .installed:
                return false
            }
        }()
        
        if shouldShowVPNSection {
            list.insert(enableBraveVPNSection, at: 0)
        }
        
        if let debugSection = debugSection {
            list.append(debugSection)
        }

        return list
    }
    
    // MARK: - Sections
    
    private lazy var enableBraveVPNSection: Static.Section = {
        let header = EnableVPNSettingHeader()
        header.enableVPNTapped = { [weak self] in
            self?.enableVPNTapped()
        }
        
        header.dismissHeaderTapped = { [weak self] in
            self?.dismissVPNHeaderTapped()
        }
        
        let calculatedSize = header.systemLayoutSizeFitting(
            CGSize(width: navigationController?.navigationBar.frame.width ?? 0, height: 300),
            withHorizontalFittingPriority: .required,
            verticalFittingPriority: .fittingSizeLevel
        )
        
        header.bounds = CGRect(size: calculatedSize)
        
        return Static.Section(header: .view(header))
    }()
    
    private lazy var featuresSection: Static.Section = {
        var section = Static.Section(
            header: .title(Strings.features),
            rows: [
                Row(text: Strings.braveShieldsAndPrivacy, selection: { [unowned self] in
                    let controller = BraveShieldsAndPrivacySettingsController(
                        profile: self.profile,
                        tabManager: self.tabManager,
                        feedDataSource: self.feedDataSource,
                        historyAPI: self.historyAPI)
                    self.navigationController?.pushViewController(controller, animated: true)
                }, image: #imageLiteral(resourceName: "settings-shields"), accessory: .disclosureIndicator)
            ]
        )
        
        if BraveRewards.isAvailable, let rewards = rewards {
            section.rows += [
                Row(text: Strings.braveRewardsTitle, selection: { [unowned self] in
                    let rewardsVC = BraveRewardsSettingsViewController(rewards, legacyWallet: self.legacyWallet)
                    rewardsVC.walletTransferLearnMoreTapped = { [weak self] in
                        guard let self = self else { return }
                        self.dismiss(animated: true) {
                            self.presentingViewController?.dismiss(animated: true) {
                                self.settingsDelegate?.settingsOpenURLInNewTab(BraveUX.braveRewardsLearnMoreURL)
                            }
                        }
                    }
                    self.navigationController?.pushViewController(rewardsVC, animated: true)
                }, image: #imageLiteral(resourceName: "settings-brave-rewards"), accessory: .disclosureIndicator),
            ]
        }
        
        #if !NO_BRAVE_NEWS
        section.rows.append(
            Row(text: Strings.BraveNews.braveNews, selection: {
                let todaySettings = BraveNewsSettingsViewController(dataSource: self.feedDataSource, rewards: self.rewards)
                self.navigationController?.pushViewController(todaySettings, animated: true)
            }, image: #imageLiteral(resourceName: "settings-brave-today").template, accessory: .disclosureIndicator)
        )
        #endif
         
        vpnRow = vpnSettingsRow()
        if let vpnRow = vpnRow {
            section.rows.append(vpnRow)
        }
        
        section.rows.append(
            Row(text: Strings.PlayList.playListSectionTitle, selection: { [unowned self] in
                let playlistSettings = PlaylistSettingsViewController()
                self.navigationController?.pushViewController(playlistSettings, animated: true)
            }, image: #imageLiteral(resourceName: "settings-playlist").template, accessory: .disclosureIndicator)
        )
        
        if #available(iOS 14.0, *), let keyringStore = walletKeyringStore {
            section.rows.append(
                Row(text: "Wallet", selection: { [unowned self] in // NSLocalizedString
                    let vc = UIHostingController(rootView: WalletSettingsView(keyringStore: keyringStore))
                    self.navigationController?.pushViewController(vc, animated: true)
                }, image: #imageLiteral(resourceName: "menu-crypto").template, accessory: .disclosureIndicator)
            )
        }
        
        return section
    }()
    
    private lazy var generalSection: Static.Section = {
        var general = Static.Section(
            header: .title(Strings.settingsGeneralSectionTitle),
            rows: [
                Row(text: Strings.searchEngines, selection: { [unowned self] in
                    let viewController = SearchSettingsTableViewController(profile: self.profile)
                    self.navigationController?.pushViewController(viewController, animated: true)
                }, image: #imageLiteral(resourceName: "settings-search").template, accessory: .disclosureIndicator, cellClass: MultilineValue1Cell.self),
                Row(text: Strings.sync, selection: { [unowned self] in
                    if BraveSyncAPI.shared.isInSyncGroup {
                        if !DeviceInfo.hasConnectivity() {
                            self.present(SyncAlerts.noConnection, animated: true)
                            return
                        }
                        
                        self.navigationController?
                            .pushViewController(SyncSettingsTableViewController(), animated: true)
                    } else {
                        self.navigationController?.pushViewController(SyncWelcomeViewController(), animated: true)
                    }
                    }, image: #imageLiteral(resourceName: "settings-sync").template, accessory: .disclosureIndicator,
                       cellClass: MultilineValue1Cell.self),
                .boolRow(title: Strings.bookmarksLastVisitedFolderTitle, option: Preferences.General.showLastVisitedBookmarksFolder, image: #imageLiteral(resourceName: "menu_folder_open").template),
                Row(text: Strings.Shortcuts.shortcutSettingsTitle, selection: { [unowned self] in
                    self.navigationController?.pushViewController(ShortcutSettingsViewController(), animated: true)
                }, image: #imageLiteral(resourceName: "settings-siri-shortcuts").template, accessory: .disclosureIndicator, cellClass: MultilineValue1Cell.self)
            ]
        )
        
        if UIDevice.isIpad {
            general.rows.append(
                .boolRow(title: Strings.alwaysRequestDesktopSite,
                         option: Preferences.General.alwaysRequestDesktopSite,
                         image: #imageLiteral(resourceName: "settings-desktop-always").template)
            )
        }
        
        general.rows.append(contentsOf: [
            .boolRow(title: Strings.enablePullToRefresh,
                     option: Preferences.General.enablePullToRefresh,
                     image: #imageLiteral(resourceName: "settings-pull-to-refresh").template),
            .boolRow(title: Strings.mediaAutoBackgrounding,
                     option: Preferences.General.mediaAutoBackgrounding,
                     image: #imageLiteral(resourceName: "background_play_settings_icon").template),
            .boolRow(title: Strings.mediaAutoPlays,
                     option: Preferences.General.mediaAutoPlays,
                     image: #imageLiteral(resourceName: "settings-autoplay").template)
        ])
        
        if AppConstants.iOSVersionGreaterThanOrEqual(to: 14) && AppConstants.buildChannel == .release {
            general.rows.append(.init(text: Strings.setDefaultBrowserSettingsCell, selection: { [unowned self] in
                guard let settingsUrl = URL(string: UIApplication.openSettingsURLString) else {
                    return
                }
                UIApplication.shared.open(settingsUrl)
            }, cellClass: MultilineButtonCell.self))
        }

        return general
    }()
    
    private lazy var displaySection: Static.Section = {
        var display = Static.Section(
            header: .title(Strings.displaySettingsSection),
            rows: []
        )
        
        let themeSubtitle = DefaultTheme(rawValue: Preferences.General.themeNormalMode.value)?.displayString
        var row = Row(text: Strings.themesDisplayBrightness, detailText: themeSubtitle, image: #imageLiteral(resourceName: "settings-appearance").template, accessory: .disclosureIndicator, cellClass: MultilineSubtitleCell.self)
        row.selection = { [unowned self] in
            let optionsViewController = OptionSelectionViewController<DefaultTheme>(
                options: DefaultTheme.normalThemesOptions,
                selectedOption: DefaultTheme(rawValue: Preferences.General.themeNormalMode.value),
                optionChanged: { [unowned self] _, option in
                    Preferences.General.themeNormalMode.value = option.rawValue
                    self.dataSource.reloadCell(row: row, section: display, displayText: option.displayString)
                }
            )
            optionsViewController.headerText = Strings.themesDisplayBrightness
            optionsViewController.footerText = Strings.themesDisplayBrightnessFooter
            self.navigationController?.pushViewController(optionsViewController, animated: true)
        }
        display.rows.append(row)
        
        display.rows.append(Row(text: Strings.NTP.settingsTitle,
            selection: { [unowned self] in
                self.navigationController?.pushViewController(NTPTableViewController(), animated: true)
            },
            image: #imageLiteral(resourceName: "settings-ntp").template,
            accessory: .disclosureIndicator,
            cellClass: MultilineValue1Cell.self
        ))
        
        if UIDevice.current.userInterfaceIdiom == .pad {
            display.rows.append(
                Row(text: Strings.showTabsBar, image: #imageLiteral(resourceName: "settings-show-tab-bar").template, accessory: .switchToggle(value: Preferences.General.tabBarVisibility.value == TabBarVisibility.always.rawValue, { Preferences.General.tabBarVisibility.value = $0 ? TabBarVisibility.always.rawValue : TabBarVisibility.never.rawValue }), cellClass: MultilineValue1Cell.self)
            )
        } else {
            var row = Row(text: Strings.showTabsBar, detailText: TabBarVisibility(rawValue: Preferences.General.tabBarVisibility.value)?.displayString, image: #imageLiteral(resourceName: "settings-show-tab-bar").template, accessory: .disclosureIndicator, cellClass: MultilineSubtitleCell.self)
            row.selection = { [unowned self] in
                // Show options for tab bar visibility
                let optionsViewController = OptionSelectionViewController<TabBarVisibility>(
                    options: TabBarVisibility.allCases,
                    selectedOption: TabBarVisibility(rawValue: Preferences.General.tabBarVisibility.value),
                    optionChanged: { _, option in
                        Preferences.General.tabBarVisibility.value = option.rawValue
                        self.dataSource.reloadCell(row: row, section: display, displayText: option.displayString)
                    }
                )
                optionsViewController.headerText = Strings.showTabsBar
                self.navigationController?.pushViewController(optionsViewController, animated: true)
            }
            display.rows.append(row)
        }
        
        let autoCloseSetting = Preferences
            .AutoCloseTabsOption(rawValue: Preferences.General.autocloseTabs.value)?.displayString
        var autoCloseTabsRow =
            Row(text: Strings.Settings.autocloseTabsSetting,
                detailText: autoCloseSetting, image: #imageLiteral(resourceName: "settings-autoclose-tabs").template,
                accessory: .disclosureIndicator,
                cellClass: MultilineSubtitleCell.self)
        autoCloseTabsRow.selection = { [unowned self] in
            let optionsViewController = OptionSelectionViewController<Preferences.AutoCloseTabsOption>(
                options: Preferences.AutoCloseTabsOption.allCases,
                selectedOption:
                    Preferences.AutoCloseTabsOption(rawValue: Preferences.General.autocloseTabs.value),
                optionChanged: { _, option in
                    Preferences.General.autocloseTabs.value = option.rawValue
                    self.dataSource.reloadCell(row: autoCloseTabsRow, section: display, displayText: option.displayString)
                }
            )
            optionsViewController.headerText = Strings.Settings.autocloseTabsSetting
            optionsViewController.footerText = Strings.Settings.autocloseTabsSettingFooter
            self.navigationController?.pushViewController(optionsViewController, animated: true)
        }
        
        display.rows.append(autoCloseTabsRow)
        
        display.rows.append(contentsOf: [
            .boolRow(title: Strings.showBookmarkButtonInTopToolbar,
                     option: Preferences.General.showBookmarkToolbarShortcut,
                     image: #imageLiteral(resourceName: "settings-bookmarks-shortcut").template),
            .boolRow(title: Strings.hideRewardsIcon,
                     option: Preferences.Rewards.hideRewardsIcon,
                     image: #imageLiteral(resourceName: "settings-rewards-icon").template)
        ])
        
        return display
    }()
    
    private var vpnRow: Row?
    
    private func vpnSettingsRow() -> Row {
        
        let (text, color) = { () -> (String, UIColor) in
            switch BraveVPN.vpnState {
            case .notPurchased, .purchased:
                return ("", UIColor.black)
            case .installed(let enabled):
                if enabled {
                    return (Strings.VPN.settingsVPNEnabled, .braveSuccessLabel)
                } else {
                    return (Strings.VPN.settingsVPNDisabled, .braveErrorLabel)
                }
            case .expired:
                return (Strings.VPN.settingsVPNExpired, .braveErrorLabel)
            }
        }()
        
        return Row(text: Strings.VPN.vpnName, detailText: text, selection: { [unowned self] in
            
            let vc = { () -> UIViewController? in
                switch BraveVPN.vpnState {
                case .notPurchased, .purchased, .expired:
                    return BraveVPN.vpnState.enableVPNDestinationVC
                case .installed:
                    let vc = BraveVPNSettingsViewController()
                    vc.faqButtonTapped = { [weak self] in
                        self?.settingsDelegate?.settingsOpenURLInNewTab(BraveUX.braveVPNFaqURL)
                        self?.dismiss(animated: true)
                    }
                    return vc
                }
            }()
            
            guard let vcToShow = vc else { return }
            self.navigationController?.pushViewController(vcToShow, animated: true)
            }, image: #imageLiteral(resourceName: "settings-vpn").template, accessory: .disclosureIndicator,
               cellClass: ColoredDetailCell.self, context: [ColoredDetailCell.colorKey: color], uuid: "vpnrow")
    }

    private lazy var securitySection: Static.Section = {
        return Section(
            header: .title(Strings.security),
            rows: [
                .boolRow(title: Strings.browserLock, detailText: Strings.browserLockDescription, option: Preferences.Privacy.lockWithPasscode, image: #imageLiteral(resourceName: "settings-passcode").template),
                .boolRow(title: Strings.saveLogins, option: Preferences.General.saveLogins, image: #imageLiteral(resourceName: "settings-save-logins").template)
            ]
        )
    }()
    
    private lazy var supportSection: Static.Section = {
        return Static.Section(
            header: .title(Strings.support),
            rows: [
                Row(text: Strings.reportABug,
                    selection: { [unowned self] in
                        self.settingsDelegate?.settingsOpenURLInNewTab(BraveUX.braveCommunityURL)
                        self.dismiss(animated: true)
                    },
                    image: #imageLiteral(resourceName: "settings-report-bug").template,
                    cellClass: MultilineValue1Cell.self),
                Row(text: Strings.rateBrave,
                    selection: { [unowned self] in
                        // Rate Brave
                        guard let writeReviewURL = URL(string: "https://itunes.apple.com/app/id1052879175?action=write-review")
                            else { return }
                        UIApplication.shared.open(writeReviewURL)
                        self.dismiss(animated: true)
                    },
                    image: #imageLiteral(resourceName: "settings-rate").template,
                    cellClass: MultilineValue1Cell.self)
            ]
        )
    }()
    
    private lazy var aboutSection: Static.Section = {
        let version = String(format: Strings.versionTemplate,
                             Bundle.main.object(forInfoDictionaryKey: "CFBundleShortVersionString") as? String ?? "",
                             Bundle.main.object(forInfoDictionaryKey: "CFBundleVersion") as? String ?? "")
        return Static.Section(
            header: .title(Strings.about),
            rows: [
                Row(text: version, selection: { [unowned self] in
                    let device = UIDevice.current
                    let actionSheet = UIAlertController(title: nil, message: nil, preferredStyle: .actionSheet)
                    actionSheet.popoverPresentationController?.sourceView = self.view
                    actionSheet.popoverPresentationController?.sourceRect = self.view.bounds
                    let iOSVersion = "\(device.systemName) \(UIDevice.current.systemVersion)"
                    
                    let deviceModel = String(format: Strings.deviceTemplate, device.modelName, iOSVersion)
                    let copyDebugInfoAction = UIAlertAction(title: Strings.copyAppInfoToClipboard, style: .default) { _ in
                        UIPasteboard.general.strings = [version, deviceModel]
                    }
                    
                    actionSheet.addAction(copyDebugInfoAction)
                    actionSheet.addAction(UIAlertAction(title: Strings.cancelButtonTitle, style: .cancel, handler: nil))
                    self.navigationController?.present(actionSheet, animated: true, completion: nil)
                }, cellClass: MultilineValue1Cell.self),
                Row(text: Strings.privacyPolicy,
                    selection: { [unowned self] in
                        // Show privacy policy
                        let privacy = SettingsContentViewController().then { $0.url = BraveUX.bravePrivacyURL }
                        self.navigationController?.pushViewController(privacy, animated: true)
                    },
                    accessory: .disclosureIndicator, cellClass: MultilineValue1Cell.self),
                Row(text: Strings.termsOfUse,
                    selection: { [unowned self] in
                        // Show terms of use
                        let toc = SettingsContentViewController().then { $0.url = BraveUX.braveTermsOfUseURL }
                        self.navigationController?.pushViewController(toc, animated: true)
                    },
                    accessory: .disclosureIndicator, cellClass: MultilineValue1Cell.self),
                Row(text: Strings.settingsLicenses, selection: { [unowned self] in
                    guard let url = URL(string: WebServer.sharedInstance.base) else { return }
                    
                    let licenses = SettingsContentViewController().then {
                        $0.url = url.appendingPathComponent("about").appendingPathComponent("license")
                    }
                    self.navigationController?.pushViewController(licenses, animated: true)
                    }, accessory: .disclosureIndicator)
            ]
        )
    }()
    
    private lazy var debugSection: Static.Section? = {
        if AppConstants.buildChannel.isPublic { return nil }
        
        return Static.Section(
            rows: [
                Row(text: "Region: \(Locale.current.regionCode ?? "--")"),
                Row(text: "Adblock Debug", selection: { [unowned self] in
                    let vc = AdblockDebugMenuTableViewController(style: .grouped)
                    self.navigationController?.pushViewController(vc, animated: true)
                }, accessory: .disclosureIndicator, cellClass: MultilineValue1Cell.self),
                Row(text: "View URP Logs", selection: { [unowned self] in
                    self.navigationController?.pushViewController(UrpLogsViewController(), animated: true)
                }, accessory: .disclosureIndicator, cellClass: MultilineValue1Cell.self),
                Row(text: "URP Code: \(UserReferralProgram.getReferralCode() ?? "--")"),
                Row(text: "View Rewards Debug Menu", selection: { [unowned self] in
                    self.displayRewardsDebugMenu()
                }, accessory: .disclosureIndicator, cellClass: MultilineValue1Cell.self),
                Row(text: "View Brave News Debug Menu", selection: { [unowned self] in
                    self.displayBraveNewsDebugMenu()
                }, accessory: .disclosureIndicator, cellClass: MultilineValue1Cell.self),
                Row(text: "View Brave Search Debug Menu", selection: { [unowned self] in
                    self.displayBraveSearchDebugMenu()
                }, accessory: .disclosureIndicator, cellClass: MultilineValue1Cell.self),
                Row(text: "VPN Logs", selection: { [unowned self] in
                    self.navigationController?.pushViewController(VPNLogsViewController(), animated: true)
                }, accessory: .disclosureIndicator, cellClass: MultilineValue1Cell.self),
                Row(text: "Load all QA Links", selection: { [unowned self] in
                    let url = URL(string: "https://raw.githubusercontent.com/brave/qa-resources/master/testlinks.json")!
                    let string = try? String(contentsOf: url)
                    let urls = JSON(parseJSON: string!)["links"].arrayValue.compactMap { URL(string: $0.stringValue) }
                    self.settingsDelegate?.settingsOpenURLs(urls)
                    self.dismiss(animated: true)
                }, cellClass: MultilineButtonCell.self),
                Row(text: "CRASH!!!", selection: { [unowned self] in
                    let alert = UIAlertController(title: "Force crash?", message: nil, preferredStyle: .alert)
                    alert.addAction(UIAlertAction(title: "Crash app", style: .destructive) { _ in
                        fatalError()
                    })
                    alert.addAction(UIAlertAction(title: "Cancel", style: .cancel, handler: nil))
                    self.present(alert, animated: true, completion: nil)
                }, cellClass: MultilineButtonCell.self)
            ]
        )
    }()
    
    // MARK: - Actions
    
    private func enableVPNTapped() {
        let state = BraveVPN.vpnState
        
        switch state {
        case .notPurchased, .purchased, .expired:
            guard let vc = state.enableVPNDestinationVC else { return }
            navigationController?.pushViewController(vc, animated: true)
        case .installed:
            BraveVPN.reconnect()
            dismiss(animated: true)
        }
    }
    
    private func dismissVPNHeaderTapped() {
        if dataSource.sections.isEmpty { return }
        dataSource.sections[0] = Static.Section()
        Preferences.VPN.vpnSettingHeaderWasDismissed.value = true
    }
}<|MERGE_RESOLUTION|>--- conflicted
+++ resolved
@@ -59,8 +59,8 @@
     private let rewards: BraveRewards?
     private let legacyWallet: BraveLedger?
     private let feedDataSource: FeedDataSource
-<<<<<<< HEAD
     private let walletKeyringStore: KeyringStore?
+    private let historyAPI: BraveHistoryAPI
     
     init(
         profile: Profile,
@@ -68,28 +68,16 @@
         feedDataSource: FeedDataSource,
         rewards: BraveRewards? = nil,
         legacyWallet: BraveLedger? = nil,
+        historyAPI: BraveHistoryAPI,
         walletKeyringStore: KeyringStore? = nil
     ) {
-=======
-    private let historyAPI: BraveHistoryAPI
-    
-    init(profile: Profile,
-         tabManager: TabManager,
-         feedDataSource: FeedDataSource,
-         rewards: BraveRewards? = nil,
-         legacyWallet: BraveLedger? = nil,
-         historyAPI: BraveHistoryAPI) {
->>>>>>> 4494f9e0
         self.profile = profile
         self.tabManager = tabManager
         self.feedDataSource = feedDataSource
         self.rewards = rewards
         self.legacyWallet = legacyWallet
-<<<<<<< HEAD
+        self.historyAPI = historyAPI
         self.walletKeyringStore = walletKeyringStore
-=======
-        self.historyAPI = historyAPI
->>>>>>> 4494f9e0
         
         super.init(style: .insetGrouped)
     }
